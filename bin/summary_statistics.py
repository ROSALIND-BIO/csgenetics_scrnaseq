--- conflicted
+++ resolved
@@ -140,13 +140,8 @@
             # For the Hsap and Mmus single cell df we work with
             # only their associated genes. I.e. the metrics do not
             # include genes / counts from the other species.
-<<<<<<< HEAD
-            anndata_array_sc_Hsap = self.anndata_sc[self.anndata_sc.obs["species_based_on_nuc_gene_purity"] == "Hsap", self.anndata_sc.var["is_hsap"]].to_df()
-            anndata_array_sc_Mmus = self.anndata_sc[self.anndata_sc.obs["species_based_on_nuc_gene_purity"] == "Mmus", self.anndata_sc.var["is_mmus"]].to_df()
-=======
             anndata_array_sc_Hsap = self.anndata_sc[self.anndata_sc.obs["species_based_on_purity"] == "Hsap", self.anndata_sc.var["is_hsap"]].to_df()
             anndata_array_sc_Mmus = self.anndata_sc[self.anndata_sc.obs["species_based_on_purity"] == "Mmus", self.anndata_sc.var["is_mmus"]].to_df()
->>>>>>> 6b6d61e1
             
             # If mixed then we need to caluculate 3 versions of each of the metrics:
             #   _total, _Hsap, _Mmus
