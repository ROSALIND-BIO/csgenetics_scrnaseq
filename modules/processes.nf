--- conflicted
+++ resolved
@@ -587,39 +587,10 @@
 
   output:
   tuple val(sample_id), path('*.html'), emit: report_html
-<<<<<<< HEAD
   tuple val(sample_id), path('filter_count_matrix/*/*.mtx.gz') 
   tuple val(sample_id), path('filter_count_matrix/*/*.tsv.gz')
   path('*scRNA_Metrics.csv'), emit: metrics_csv
 
-  shell:
-  '''
-  mkdir -p filter_count_matrix/!{sample_id}/
-  
-  web_summary.R  --matrix !{f} --barcodes !{w} --features !{g} --sample !{sample_id} --multiqc_json !{m} --antisense !{a} --qualimap_report !{sample_id}_qualimap.txt --plot !{p} --cell_caller !{r}
-  '''
-}
-/*
-* Generate a Experiment Summary report
-*/
-
-process experiment_report {
-  label 'c2m4'
-
-  publishDir "${params.outdir}/experiment/", mode: 'copy'
-
-  input:
-  path(c)
-
-  output:
-  path('Experiment_report.html'), emit: experiment_html
-  path('final_result.csv'), emit: final_out
-
-  script:
-  '''
-  exp_summary.R  --csv_files .
-  '''
-=======
 
   script:
   """
@@ -627,5 +598,25 @@
   --sample $sample_id --multiqc_json $multiqc_data_json --antisense $antisense --qualimap_report $qualimap \
   --plot $cell_caller_png --cell_caller $min_nuc_gene_cutoff
   """
->>>>>>> 6f345ea1
+}
+/*
+* Generate a Experiment Summary report
+*/
+
+process experiment_report {
+  label 'c2m4'
+
+  publishDir "${params.outdir}/experiment/", mode: 'copy'
+
+  input:
+  path(c)
+
+  output:
+  path('Experiment_report.html'), emit: experiment_html
+  path('final_result.csv'), emit: final_out
+
+  script:
+  '''
+  exp_summary.R  --csv_files .
+  '''
 }